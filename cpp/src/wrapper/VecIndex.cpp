// Licensed to the Apache Software Foundation (ASF) under one
// or more contributor license agreements.  See the NOTICE file
// distributed with this work for additional information
// regarding copyright ownership.  The ASF licenses this file
// to you under the Apache License, Version 2.0 (the
// "License"); you may not use this file except in compliance
// with the License.  You may obtain a copy of the License at
//
//   http://www.apache.org/licenses/LICENSE-2.0
//
// Unless required by applicable law or agreed to in writing,
// software distributed under the License is distributed on an
// "AS IS" BASIS, WITHOUT WARRANTIES OR CONDITIONS OF ANY
// KIND, either express or implied.  See the License for the
// specific language governing permissions and limitations
// under the License.

#include "wrapper/VecIndex.h"
#include "knowhere/index/vector_index/IndexIVF.h"
#include "knowhere/index/vector_index/IndexGPUIVF.h"
#include "knowhere/index/vector_index/IndexIVFSQ.h"
#include "knowhere/index/vector_index/IndexGPUIVFSQ.h"
#include "knowhere/index/vector_index/IndexIVFPQ.h"
#include "knowhere/index/vector_index/IndexGPUIVFPQ.h"
#include "knowhere/index/vector_index/IndexIDMAP.h"
#include "knowhere/index/vector_index/IndexKDT.h"
#include "knowhere/index/vector_index/IndexNSG.h"
#include "knowhere/common/Exception.h"
#include "VecImpl.h"
#include "utils/Log.h"

#include <cuda.h>

namespace zilliz {
namespace milvus {
namespace engine {

struct FileIOReader {
    std::fstream fs;
    std::string name;

    explicit FileIOReader(const std::string &fname);

    ~FileIOReader();

    size_t
    operator()(void *ptr, size_t size);

    size_t
    operator()(void *ptr, size_t size, size_t pos);
};

FileIOReader::FileIOReader(const std::string &fname) {
    name = fname;
    fs = std::fstream(name, std::ios::in | std::ios::binary);
}

FileIOReader::~FileIOReader() {
    fs.close();
}

size_t
FileIOReader::operator()(void *ptr, size_t size) {
    fs.read(reinterpret_cast<char *>(ptr), size);
}

size_t
FileIOReader::operator()(void *ptr, size_t size, size_t pos) {
    return 0;
}

struct FileIOWriter {
    std::fstream fs;
    std::string name;

    explicit FileIOWriter(const std::string &fname);
    ~FileIOWriter();
    size_t operator()(void *ptr, size_t size);
};

FileIOWriter::FileIOWriter(const std::string &fname) {
    name = fname;
    fs = std::fstream(name, std::ios::out | std::ios::binary);
}

FileIOWriter::~FileIOWriter() {
    fs.close();
}

size_t
FileIOWriter::operator()(void *ptr, size_t size) {
    fs.write(reinterpret_cast<char *>(ptr), size);
}

VecIndexPtr
GetVecIndexFactory(const IndexType &type, const Config &cfg) {
    std::shared_ptr<zilliz::knowhere::VectorIndex> index;
    auto gpu_device = -1; // TODO(linxj): remove hardcode here
    switch (type) {
        case IndexType::FAISS_IDMAP: {
            index = std::make_shared<zilliz::knowhere::IDMAP>();
            return std::make_shared<BFIndex>(index);
        }
        case IndexType::FAISS_IVFFLAT_CPU: {
            index = std::make_shared<zilliz::knowhere::IVF>();
            break;
        }
        case IndexType::FAISS_IVFFLAT_GPU: {
            index = std::make_shared<zilliz::knowhere::GPUIVF>(gpu_device);
            break;
        }
        case IndexType::FAISS_IVFFLAT_MIX: {
            index = std::make_shared<zilliz::knowhere::GPUIVF>(gpu_device);
            return std::make_shared<IVFMixIndex>(index, IndexType::FAISS_IVFFLAT_MIX);
        }
        case IndexType::FAISS_IVFPQ_CPU: {
            index = std::make_shared<zilliz::knowhere::IVFPQ>();
            break;
        }
        case IndexType::FAISS_IVFPQ_GPU: {
            index = std::make_shared<zilliz::knowhere::GPUIVFPQ>(gpu_device);
            break;
        }
        case IndexType::SPTAG_KDT_RNT_CPU: {
            index = std::make_shared<zilliz::knowhere::CPUKDTRNG>();
            break;
        }
        case IndexType::FAISS_IVFSQ8_MIX: {
            index = std::make_shared<zilliz::knowhere::GPUIVFSQ>(gpu_device);
            return std::make_shared<IVFMixIndex>(index, IndexType::FAISS_IVFSQ8_MIX);
        }
        case IndexType::FAISS_IVFSQ8_CPU: {
            index = std::make_shared<zilliz::knowhere::IVFSQ>();
            break;
        }
        case IndexType::FAISS_IVFSQ8_GPU: {
            index = std::make_shared<zilliz::knowhere::GPUIVFSQ>(gpu_device);
            break;
        }
        case IndexType::NSG_MIX: { // TODO(linxj): bug.
            index = std::make_shared<zilliz::knowhere::NSG>(gpu_device);
            break;
        }
        default: {
            return nullptr;
        }
    }
    return std::make_shared<VecIndexImpl>(index, type);
}

VecIndexPtr
LoadVecIndex(const IndexType &index_type, const zilliz::knowhere::BinarySet &index_binary) {
    auto index = GetVecIndexFactory(index_type);
    index->Load(index_binary);
    return index;
}

VecIndexPtr
read_index(const std::string &location) {
    knowhere::BinarySet load_data_list;
    FileIOReader reader(location);
    reader.fs.seekg(0, reader.fs.end);
    int64_t length = reader.fs.tellg();
    if (length <= 0) {
        return nullptr;
    }

    reader.fs.seekg(0);

    size_t rp = 0;
    auto current_type = IndexType::INVALID;
    reader(&current_type, sizeof(current_type));
    rp += sizeof(current_type);
    while (rp < length) {
        size_t meta_length;
        reader(&meta_length, sizeof(meta_length));
        rp += sizeof(meta_length);
        reader.fs.seekg(rp);

        auto meta = new char[meta_length];
        reader(meta, meta_length);
        rp += meta_length;
        reader.fs.seekg(rp);

        size_t bin_length;
        reader(&bin_length, sizeof(bin_length));
        rp += sizeof(bin_length);
        reader.fs.seekg(rp);

        auto bin = new uint8_t[bin_length];
        reader(bin, bin_length);
        rp += bin_length;

        auto binptr = std::make_shared<uint8_t>();
        binptr.reset(bin);
        load_data_list.Append(std::string(meta, meta_length), binptr, bin_length);
        delete[] meta;
    }

    return LoadVecIndex(current_type, load_data_list);
}

Status
write_index(VecIndexPtr index, const std::string &location) {
    try {
        auto binaryset = index->Serialize();
        auto index_type = index->GetType();

        FileIOWriter writer(location);
        writer(&index_type, sizeof(IndexType));
        for (auto &iter : binaryset.binary_map_) {
            auto meta = iter.first.c_str();
            size_t meta_length = iter.first.length();
            writer(&meta_length, sizeof(meta_length));
            writer((void *) meta, meta_length);

            auto binary = iter.second;
            int64_t binary_length = binary->size;
            writer(&binary_length, sizeof(binary_length));
            writer((void *) binary->data.get(), binary_length);
        }
    } catch (knowhere::KnowhereException &e) {
        WRAPPER_LOG_ERROR << e.what();
        return Status(KNOWHERE_UNEXPECTED_ERROR, e.what());
    } catch (std::exception &e) {
        WRAPPER_LOG_ERROR << e.what();
        std::string estring(e.what());
        if (estring.find("No space left on device") != estring.npos) {
            WRAPPER_LOG_ERROR << "No space left on the device";
            return Status(KNOWHERE_NO_SPACE, "No space left on the device");
        } else {
            return Status(KNOWHERE_ERROR, e.what());
        }
    }
    return Status::OK();
}

<<<<<<< HEAD
=======
// TODO(linxj): redo here.
void
AutoGenParams(const IndexType &type, const int64_t &size, zilliz::knowhere::Config &cfg) {
    auto nlist = cfg.get_with_default("nlist", 0);
    if (size <= TYPICAL_COUNT / 16384 + 1) {
        //handle less row count, avoid nlist set to 0
        cfg["nlist"] = 1;
    } else if (int(size / TYPICAL_COUNT) *nlist == 0) {
        //calculate a proper nlist if nlist not specified or size less than TYPICAL_COUNT
        cfg["nlist"] = int(size / TYPICAL_COUNT * 16384);
    }

    if (!cfg.contains("gpu_id")) { cfg["gpu_id"] = int(0); }
    if (!cfg.contains("metric_type")) { cfg["metric_type"] = "L2"; }

    switch (type) {
        case IndexType::FAISS_IVFSQ8_MIX: {
            if (!cfg.contains("nbits")) { cfg["nbits"] = int(8); }
            break;
        }
        case IndexType::NSG_MIX: {
            auto scale_factor = round(cfg["dim"].as<int>() / 128.0);
            scale_factor = scale_factor >= 4 ? 4 : scale_factor;
            cfg["nlist"] = int(size / 1000000.0 * 8192);
            if (!cfg.contains("nprobe")) { cfg["nprobe"] = 6 + 10 * scale_factor; }
            if (!cfg.contains("knng")) { cfg["knng"] = 100 + 100 * scale_factor; }
            if (!cfg.contains("search_length")) { cfg["search_length"] = 40 + 5 * scale_factor; }
            if (!cfg.contains("out_degree")) { cfg["out_degree"] = 50 + 5 * scale_factor; }
            if (!cfg.contains("candidate_pool_size")) { cfg["candidate_pool_size"] = 200 + 100 * scale_factor; }
            WRAPPER_LOG_DEBUG << pretty_print(cfg);
            break;
        }
    }
}

#if CUDA_VERSION > 9000
#define GPU_MAX_NRPOBE 2048
#else
#define GPU_MAX_NRPOBE 1024
#endif

void
ParameterValidation(const IndexType &type, Config &cfg) {
    switch (type) {
        case IndexType::FAISS_IVFSQ8_GPU:
        case IndexType::FAISS_IVFFLAT_GPU:
        case IndexType::FAISS_IVFPQ_GPU: {
            //search on GPU
            if (cfg.get_with_default("nprobe", 0) != 0) {
                auto nprobe = cfg["nprobe"].as<int>();
                if (nprobe > GPU_MAX_NRPOBE) {
                    WRAPPER_LOG_WARNING << "When search with GPU, nprobe shoud be no more than " << GPU_MAX_NRPOBE
                                        << ", but you passed " << nprobe
                                        << ". Search with " << GPU_MAX_NRPOBE << " instead";
                    cfg.insert_or_assign("nprobe", GPU_MAX_NRPOBE);
                }
            }
            break;
        }
        default:break;
    }
}

>>>>>>> 7268cfb3
IndexType
ConvertToCpuIndexType(const IndexType &type) {
    // TODO(linxj): add IDMAP
    switch (type) {
        case IndexType::FAISS_IVFFLAT_GPU:
        case IndexType::FAISS_IVFFLAT_MIX: {
            return IndexType::FAISS_IVFFLAT_CPU;
        }
        case IndexType::FAISS_IVFSQ8_GPU:
        case IndexType::FAISS_IVFSQ8_MIX: {
            return IndexType::FAISS_IVFSQ8_CPU;
        }
        default: {
            return type;
        }
    }
}

IndexType
ConvertToGpuIndexType(const IndexType &type) {
    switch (type) {
        case IndexType::FAISS_IVFFLAT_MIX:
        case IndexType::FAISS_IVFFLAT_CPU: {
            return IndexType::FAISS_IVFFLAT_GPU;
        }
        case IndexType::FAISS_IVFSQ8_MIX:
        case IndexType::FAISS_IVFSQ8_CPU: {
            return IndexType::FAISS_IVFSQ8_GPU;
        }
        default: {
            return type;
        }
    }
}

} // namespace engine
} // namespace milvus
} // namespace zilliz<|MERGE_RESOLUTION|>--- conflicted
+++ resolved
@@ -235,72 +235,6 @@
     return Status::OK();
 }
 
-<<<<<<< HEAD
-=======
-// TODO(linxj): redo here.
-void
-AutoGenParams(const IndexType &type, const int64_t &size, zilliz::knowhere::Config &cfg) {
-    auto nlist = cfg.get_with_default("nlist", 0);
-    if (size <= TYPICAL_COUNT / 16384 + 1) {
-        //handle less row count, avoid nlist set to 0
-        cfg["nlist"] = 1;
-    } else if (int(size / TYPICAL_COUNT) *nlist == 0) {
-        //calculate a proper nlist if nlist not specified or size less than TYPICAL_COUNT
-        cfg["nlist"] = int(size / TYPICAL_COUNT * 16384);
-    }
-
-    if (!cfg.contains("gpu_id")) { cfg["gpu_id"] = int(0); }
-    if (!cfg.contains("metric_type")) { cfg["metric_type"] = "L2"; }
-
-    switch (type) {
-        case IndexType::FAISS_IVFSQ8_MIX: {
-            if (!cfg.contains("nbits")) { cfg["nbits"] = int(8); }
-            break;
-        }
-        case IndexType::NSG_MIX: {
-            auto scale_factor = round(cfg["dim"].as<int>() / 128.0);
-            scale_factor = scale_factor >= 4 ? 4 : scale_factor;
-            cfg["nlist"] = int(size / 1000000.0 * 8192);
-            if (!cfg.contains("nprobe")) { cfg["nprobe"] = 6 + 10 * scale_factor; }
-            if (!cfg.contains("knng")) { cfg["knng"] = 100 + 100 * scale_factor; }
-            if (!cfg.contains("search_length")) { cfg["search_length"] = 40 + 5 * scale_factor; }
-            if (!cfg.contains("out_degree")) { cfg["out_degree"] = 50 + 5 * scale_factor; }
-            if (!cfg.contains("candidate_pool_size")) { cfg["candidate_pool_size"] = 200 + 100 * scale_factor; }
-            WRAPPER_LOG_DEBUG << pretty_print(cfg);
-            break;
-        }
-    }
-}
-
-#if CUDA_VERSION > 9000
-#define GPU_MAX_NRPOBE 2048
-#else
-#define GPU_MAX_NRPOBE 1024
-#endif
-
-void
-ParameterValidation(const IndexType &type, Config &cfg) {
-    switch (type) {
-        case IndexType::FAISS_IVFSQ8_GPU:
-        case IndexType::FAISS_IVFFLAT_GPU:
-        case IndexType::FAISS_IVFPQ_GPU: {
-            //search on GPU
-            if (cfg.get_with_default("nprobe", 0) != 0) {
-                auto nprobe = cfg["nprobe"].as<int>();
-                if (nprobe > GPU_MAX_NRPOBE) {
-                    WRAPPER_LOG_WARNING << "When search with GPU, nprobe shoud be no more than " << GPU_MAX_NRPOBE
-                                        << ", but you passed " << nprobe
-                                        << ". Search with " << GPU_MAX_NRPOBE << " instead";
-                    cfg.insert_or_assign("nprobe", GPU_MAX_NRPOBE);
-                }
-            }
-            break;
-        }
-        default:break;
-    }
-}
-
->>>>>>> 7268cfb3
 IndexType
 ConvertToCpuIndexType(const IndexType &type) {
     // TODO(linxj): add IDMAP
