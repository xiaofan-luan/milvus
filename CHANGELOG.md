# Changelog

Please mark all change in change log and use the ticket from JIRA.
# Milvus 0.6.0 (TODO)

## Bug
- \#228 - memory usage increased slowly during searching vectors
- \#246 - Exclude src/external folder from code coverage for jenkin ci
- \#248 - Reside src/external in thirdparty
- \#316 - Some files not merged after vectors added
- \#327 - Search does not use GPU when index type is FLAT
- \#340 - Test cases run failed on 0.6.0
- \#353 - Rename config.h.in to version.h.in
- \#374 - sdk_simple return empty result
- \#377 - Create partition success if tag name only contains spaces
- \#397 - sdk_simple return incorrect result
- \#399 - Create partition should be failed if partition tag existed
- \#412 - Message returned is confused when partition created with null partition name
- \#416 - Drop the same partition success repeatally
- \#440 - Query API in customization still uses old version
- \#440 - Server cannot startup with gpu_resource_config.enable=false in GPU version
- \#458 - Index data is not compatible between 0.5 and 0.6
- \#486 - gpu no usage during index building

## Feature
- \#12 - Pure CPU version for Milvus
- \#77 - Support table partition
- \#127 - Support new Index type IVFPQ
- \#226 - Experimental shards middleware for Milvus
- \#227 - Support new index types SPTAG-KDT and SPTAG-BKT
- \#346 - Support build index with multiple gpu
<<<<<<< HEAD
- \#420 - Update shards merge part to match v0.5.3
=======
- \#488 - Add log in scheduler/optimizer
>>>>>>> 7595c0b3

## Improvement
- \#255 - Add ivfsq8 test report detailed version
- \#260 - C++ SDK README
- \#266 - Rpc request source code refactor
- \#275 - Rename C++ SDK IndexType
- \#284 - Change C++ SDK to shared library
- \#306 - Use int64 for all config integer
- \#310 - Add Q&A for 'protocol https not supported or disable in libcurl' issue
- \#314 - add Find FAISS in CMake
- \#322 - Add option to enable / disable prometheus
- \#358 - Add more information in build.sh and install.md
- \#404 - Add virtual method Init() in Pass abstract class
- \#409 - Add a Fallback pass in optimizer
- \#433 - C++ SDK query result is not easy to use
- \#449 - Add ShowPartitions example for C++ SDK
- \#470 - Small raw files should not be build index

## Task

# Milvus 0.5.3 (2019-11-13)

## Bug
- \#258 - Bytes type in proto cause big-endian/little-endian problem

## Feature

## Improvement
- \#204 - improve grpc performance in search
- \#207 - Add more unittest for config set/get
- \#208 - optimize unittest to support run single test more easily
- \#284 - Change C++ SDK to shared library
- \#260 - C++ SDK README

## Task

# Milvus 0.5.2 (2019-11-07)

## Bug
- \#194 - Search faild: message="Table file doesn't exist"

## Feature

## Improvement
- \#190 - Update default config:use_blas_threshold to 1100 and server version printout to 0.5.2

## Task

# Milvus 0.5.1 (2019-11-04)

## Bug
- \#134 - JFrog cache error
- \#161 - Search IVFSQHybrid crash on gpu
- \#169 - IVF_FLAT search out of memory

## Feature
- \#90 - The server start error messages could be improved to enhance user experience
- \#104 - test_scheduler core dump
- \#115 - Using new structure for tasktable
- \#139 - New config option use_gpu_threshold
- \#146 - Add only GPU and only CPU version for IVF_SQ8 and IVF_FLAT
- \#164 - Add CPU version for building index

## Improvement
- \#64 - Improvement dump function in scheduler
- \#80 - Print version information into log during server start
- \#82 - Move easyloggingpp into "external" directory
- \#92 - Speed up CMake build process
- \#96 - Remove .a file in milvus/lib for docker-version
- \#118 - Using shared_ptr instead of weak_ptr to avoid performance loss
- \#122 - Add unique id for Job
- \#130 - Set task state MOVED after resource copy it completed
- \#149 - Improve large query optimizer pass
- \#156 - Not return error when search_resources and index_build_device set cpu
- \#159 - Change the configuration name from 'use_gpu_threshold' to 'gpu_search_threshold'
- \#168 - Improve result reduce
- \#175 - add invalid config unittest

## Task

# Milvus 0.5.0 (2019-10-21)

## Bug
- MS-568 - Fix gpuresource free error
- MS-572 - Milvus crash when get SIGINT
- MS-577 - Unittest Query randomly hung
- MS-587 - Count get wrong result after adding vectors and index built immediately
- MS-599 - Search wrong result when table created with metric_type: IP
- MS-601 - Docker logs error caused by get CPUTemperature error
- MS-605 - Server going down during searching vectors
- MS-620 - Get table row counts display wrong error code
- MS-622 - Delete vectors should be failed if date range is invalid
- MS-624 - Search vectors failed if time ranges long enough
- MS-637 - Out of memory when load too many tasks
- MS-639 - SQ8H index created failed and server hang
- MS-640 - Cache object size calculate incorrect
- MS-641 - Segment fault(signal 11) in PickToLoad
- MS-644 - Search crashed with index-type: flat
- MS-647 - grafana display average cpu-temp
- MS-652 - IVFSQH quantization double free
- MS-650 - SQ8H index create issue
- MS-653 - When config check fail, Milvus close without message
- MS-654 - Describe index timeout when building index
- MS-658 - Fix SQ8 Hybrid can't search
- MS-665 - IVF_SQ8H search crash when no GPU resource in search_resources
- \#9 - Change default gpu_cache_capacity to 4
- \#20 - C++ sdk example get grpc error
- \#23 - Add unittest to improve code coverage
- \#31 - make clang-format failed after run build.sh -l
- \#39 - Create SQ8H index hang if using github server version
- \#30 - Some troubleshoot messages in Milvus do not provide enough information
- \#48 - Config unittest failed
- \#59 - Topk result is incorrect for small dataset

## Improvement
- MS-552 - Add and change the easylogging library
- MS-553 - Refine cache code
- MS-555 - Remove old scheduler
- MS-556 - Add Job Definition in Scheduler
- MS-557 - Merge Log.h
- MS-558 - Refine status code
- MS-562 - Add JobMgr and TaskCreator in Scheduler
- MS-566 - Refactor cmake
- MS-574 - Milvus configuration refactor
- MS-578 - Make sure milvus5.0 don't crack 0.3.1 data
- MS-585 - Update namespace in scheduler
- MS-606 - Speed up result reduce
- MS-608 - Update TODO names
- MS-609 - Update task construct function
- MS-611 - Add resources validity check in ResourceMgr
- MS-619 - Add optimizer class in scheduler
- MS-626 - Refactor DataObj to support cache any type data
- MS-648 - Improve unittest
- MS-655 - Upgrade SPTAG
- \#42 - Put union of index_build_device and search resources to gpu_pool
- \#67 - Avoid linking targets multiple times in cmake

## Feature
- MS-614 - Preload table at startup
- MS-627 - Integrate new index: IVFSQHybrid
- MS-631 - IVFSQ8H Index support
- MS-636 - Add optimizer in scheduler for FAISS_IVFSQ8H

## Task
- MS-554 - Change license to Apache 2.0
- MS-561 - Add contributing guidelines, code of conduct and README docs
- MS-567 - Add NOTICE.md
- MS-569 - Complete the NOTICE.md
- MS-575 - Add Clang-format & Clang-tidy & Cpplint
- MS-586 - Remove BUILD_FAISS_WITH_MKL option
- MS-590 - Refine cmake code to support cpplint
- MS-600 - Reconstruct unittest code
- MS-602 - Remove zilliz namespace
- MS-610 - Change error code base value from hex to decimal
- MS-624 - Re-organize project directory for open-source
- MS-635 - Add compile option to support customized faiss
- MS-660 - add ubuntu_build_deps.sh
- \#18 - Add all test cases

# Milvus 0.4.0 (2019-09-12)

## Bug
- MS-119 - The problem of combining the log files
- MS-121 - The problem that user can't change the time zone
- MS-411 - Fix metric unittest linking error
- MS-412 - Fix gpu cache logical error
- MS-416 - ExecutionEngineImpl::GpuCache has not return value cause crash
- MS-417 - YAML sequence load disable cause scheduler startup failed
- MS-413 - Create index failed and server exited
- MS-427 - Describe index error after drop index
- MS-432 - Search vectors params nprobe need to check max number
- MS-431 - Search vectors params nprobe: 0/-1, expected result: raise exception
- MS-331 - Crate Table : when table exists, error code is META_FAILED(code=15) rather than ILLEGAL TABLE NAME(code=9))
- MS-430 - Search no result if index created with FLAT
- MS-443 - Create index hang again
- MS-436 - Delete vectors failed if index created with index_type: IVF_FLAT/IVF_SQ8
- MS-449 - Add vectors twice success, once with ids, the other no ids
- MS-450 - server hang after run stop_server.sh
- MS-458 - Keep building index for one file when no gpu resource
- MS-461 - Mysql meta unittest failed
- MS-462 - Run milvus server twices, should display error
- MS-463 - Search timeout
- MS-467 - mysql db test failed
- MS-470 - Drop index success, which table not created
- MS-471 - code coverage run failed
- MS-492 - Drop index failed if index have been created with index_type: FLAT
- MS-493 - Knowhere unittest crash
- MS-453 - GPU search error when nprobe set more than 1024
- MS-474 - Create index hang if use branch-0.3.1 server config
- MS-510 - unittest out of memory and crashed
- MS-507 - Dataset 10m-512, index type sq8，performance in-normal when set CPU_CACHE to 16 or 64
- MS-543 - SearchTask fail without exception
- MS-582 - grafana displays changes frequently

## Improvement
- MS-327 - Clean code for milvus
- MS-336 - Scheduler interface
- MS-344 - Add TaskTable Test
- MS-345 - Add Node Test
- MS-346 - Add some implementation of scheduler to solve compile error
- MS-348 - Add ResourceFactory Test
- MS-350 - Remove knowhere submodule
- MS-354 - Add task class and interface in scheduler
- MS-355 - Add copy interface in ExcutionEngine
- MS-357 - Add minimum schedule function
- MS-359 - Add cost test in new scheduler
- MS-361 - Add event in resource
- MS-364 - Modify tasktableitem in tasktable
- MS-365 - Use tasktableitemptr instead in event
- MS-366 - Implement TaskTable
- MS-368 - Implement cost.cpp
- MS-371 - Add TaskTableUpdatedEvent
- MS-373 - Add resource test
- MS-374 - Add action definition
- MS-375 - Add Dump implementation for Event
- MS-376 - Add loader and executor enable flag in Resource avoid diskresource execute task
- MS-377 - Improve process thread trigger in ResourceMgr, Scheduler and TaskTable
- MS-378 - Debug and Update normal_test in scheduler unittest
- MS-379 - Add Dump implementation in Resource
- MS-380 - Update resource loader and executor, work util all finished
- MS-383 - Modify condition variable usage in scheduler
- MS-384 - Add global instance of ResourceMgr and Scheduler
- MS-389 - Add clone interface in Task
- MS-390 - Update resource construct function
- MS-391 - Add PushTaskToNeighbourHasExecutor action
- MS-394 - Update scheduler unittest
- MS-400 - Add timestamp record in task state change function
- MS-402 - Add dump implementation for TaskTableItem
- MS-406 - Add table flag for meta
- MS-403 - Add GpuCacheMgr
- MS-404 - Release index after search task done avoid memory increment continues
- MS-405 - Add delete task support
- MS-407 - Reconstruct MetricsCollector
- MS-408 - Add device_id in resource construct function
- MS-409 - Using new scheduler
- MS-413 - Remove thrift dependency
- MS-410 - Add resource config comment
- MS-414 - Add TaskType in Scheduler::Task
- MS-415 - Add command tasktable to dump all tasktables
- MS-418 - Update server_config.template file, set CPU compute only default
- MS-419 - Move index_file_size from IndexParam to TableSchema
- MS-421 - Add TaskLabel in scheduler
- MS-422 - Support DeleteTask in Multi-GpuResource case
- MS-428 - Add PushTaskByDataLocality in scheduler
- MS-440 - Add DumpTaskTables in sdk
- MS-442 - Merge Knowhere
- MS-445 - Rename CopyCompleted to LoadCompleted
- MS-451 - Update server_config.template file, set GPU compute default
- MS-455 - Distribute tasks by minimal cost in scheduler
- MS-460 - Put transport speed as weight when choosing neighbour to execute task
- MS-459 - Add cache for pick function in tasktable
- MS-476 - Improve search performance
- MS-482 - Change search stream transport to unary in grpc
- MS-487 - Define metric type in CreateTable
- MS-488 - Improve code format in scheduler
- MS-495 - cmake: integrated knowhere
- MS-496 - Change the top_k limitation from 1024 to 2048
- MS-502 - Update tasktable_test in scheduler
- MS-504 - Update node_test in scheduler
- MS-505 - Install core unit test and add to coverage
- MS-508 - Update normal_test in scheduler
- MS-532 - Add grpc server unittest
- MS-511 - Update resource_test in scheduler
- MS-517 - Update resource_mgr_test in scheduler
- MS-518 - Add schedinst_test in scheduler
- MS-519 - Add event_test in scheduler
- MS-520 - Update resource_test in scheduler
- MS-524 - Add some unittest in event_test and resource_test
- MS-525 - Disable parallel reduce in SearchTask
- MS-527 - Update scheduler_test and enable it
- MS-528 - Hide some config used future
- MS-530 - Add unittest for SearchTask->Load
- MS-531 - Disable next version code
- MS-533 - Update resource_test to cover dump function
- MS-523 - Config file validation
- MS-539 - Remove old task code
- MS-546 - Add simple mode resource_config
- MS-570 - Add prometheus docker-compose file
- MS-576 - Scheduler refactor
- MS-592 - Change showtables stream transport to unary

## Feature
- MS-343 - Implement ResourceMgr
- MS-338 - NewAPI: refine code to support CreateIndex
- MS-339 - NewAPI: refine code to support DropIndex
- MS-340 - NewAPI: implement DescribeIndex

## Task
- MS-297 - disable mysql unit test

# Milvus 0.3.1 (2019-07-10)

## Bug

- MS-148 - Disable cleanup if mode is read only
- MS-149 - Fixed searching only one index file issue in distributed mode
- MS-153 - Fix c_str error when connecting to MySQL
- MS-157 - Fix changelog
- MS-190 - Use env variable to switch mem manager and fix cmake
- MS-217 - Fix SQ8 row count bug
- MS-224 - Return AlreadyExist status in MySQLMetaImpl::CreateTable if table already exists
- MS-232 - Add MySQLMetaImpl::UpdateTableFilesToIndex and set maximum_memory to default if config value = 0
- MS-233 - Remove mem manager log
- MS-230 - Change parameter name: Maximum_memory to insert_buffer_size
- MS-234 - Some case cause background merge thread stop
- MS-235 - Some test cases random fail
- MS-236 - Add MySQLMetaImpl::HasNonIndexFiles
- MS-257 - Update bzip2 download url
- MS-288 - Update compile scripts
- MS-330 - Stability test failed caused by server core dumped
- MS-347 - Build index hangs again
- MS-382 - fix MySQLMetaImpl::CleanUpFilesWithTTL unknown column bug

## Improvement
- MS-156 - Add unittest for merge result functions
- MS-152 - Delete assert in MySQLMetaImpl and change MySQLConnectionPool impl
- MS-204 - Support multi db_path
- MS-206 - Support SQ8 index type
- MS-208 - Add buildinde interface for C++ SDK
- MS-212 - Support Inner product metric type
- MS-241 - Build Faiss with MKL if using Intel CPU; else build with OpenBlas
- MS-242 - Clean up cmake and change MAKE_BUILD_ARGS to be user defined variable
- MS-245 - Improve search result transfer performance
- MS-248 - Support AddVector/SearchVector profiling
- MS-256 - Add more cache config
- MS-260 - Refine log
- MS-249 - Check machine hardware during initialize
- MS-261 - Update faiss version to 1.5.3 and add BUILD_FAISS_WITH_MKL as an option
- MS-266 - Improve topk reduce time by using multi-threads
- MS-275 - Avoid sqlite logic error excetion
- MS-278 - add IndexStatsHelper
- MS-313 - add GRPC
- MS-325 - add grpc status return for C++ sdk and modify some format
- MS-278 - Add IndexStatsHelper
- MS-312 - Set openmp thread number by config
- MS-305 - Add CPU core percent metric
- MS-310 - Add milvus CPU utilization ratio and CPU/GPU temperature metrics
- MS-324 - Show error when there is not enough gpu memory to build index
- MS-328 - Check metric type on server start
- MS-332 - Set grpc and thrift server run concurrently
- MS-352 - Add hybrid index

## Feature
- MS-180 - Add new mem manager
- MS-195 - Add nlist and use_blas_threshold conf
- MS-137 - Integrate knowhere

## Task

- MS-125 - Create 0.3.1 release branch
- MS-306 - Optimize build efficiency

# Milvus 0.3.0 (2019-06-30)

## Bug
- MS-104 - Fix unittest lcov execution error
- MS-102 - Fix build script file condition error
- MS-80 - Fix server hang issue
- MS-89 - Fix compile failed, libgpufaiss.a link missing
- MS-90 - Fix arch match incorrect on ARM
- MS-99 - Fix compilation bug
- MS-110 - Avoid huge file size

## Improvement
- MS-82 - Update server startup welcome message
- MS-83 - Update vecwise to Milvus
- MS-77 - Performance issue of post-search action
- MS-22 - Enhancement for MemVector size control
- MS-92 - Unify behavior of debug and release build
- MS-98 - Install all unit test to installation directory
- MS-115 - Change is_startup of metric_config switch from true to on
- MS-122 - Archive criteria config
- MS-124 - HasTable interface
- MS-126 - Add more error code
- MS-128 - Change default db path

## Feature

- MS-57 - Implement index load/search pipeline
- MS-56 - Add version information when server is started
- MS-64 - Different table can have different index type
- MS-52 - Return search score
- MS-66 - Support time range query
- MS-68 - Remove rocksdb from third-party
- MS-70 - cmake: remove redundant libs in src
- MS-71 - cmake: fix faiss dependency
- MS-72 - cmake: change prometheus source to git
- MS-73 - cmake: delete civetweb
- MS-65 - Implement GetTableRowCount interface
- MS-45 - Implement DeleteTable interface
- MS-75 - cmake: change faiss version to 1.5.2; add CUDA gencode
- MS-81 - fix faiss ptx issue; change cuda gencode
- MS-84 - cmake: add arrow, jemalloc and jsoncons third party; default build option OFF
- MS-85 - add NetIO metric
- MS-96 - add new query interface for specified files
- MS-97 - Add S3 SDK for MinIO Storage
- MS-105 - Add MySQL
- MS-130 - Add prometheus_test
- MS-144 - Add nprobe config
- MS-147 - Enable IVF
- MS-130 - Add prometheus_test

## Task
- MS-74 - Change README.md in cpp
- MS-88 - Add support for arm architecture

# Milvus 0.2.0 (2019-05-31)

## Bug

- MS-32 - Fix thrift error
- MS-34 - Fix prometheus-cpp thirdparty
- MS-67 - Fix license check bug
- MS-76 - Fix pipeline crash bug
- MS-100 - cmake: fix AWS build issue
- MS-101 - change AWS build type to Release

## Improvement

- MS-20 - Clean Code Part 1

## Feature

- MS-5 - Implement Auto Archive Feature
- MS-6 - Implement SDK interface part 1
- MS-16 - Implement metrics without prometheus
- MS-21 - Implement SDK interface part 2
- MS-26 - cmake. Add thirdparty packages
- MS-31 - cmake: add prometheus
- MS-33 - cmake: add -j4 to make third party packages build faster
- MS-27 - support gpu config and disable license build config in cmake
- MS-47 - Add query vps metrics
- MS-37 - Add query, cache usage, disk write speed and file data size metrics
- MS-30 - Use faiss v1.5.2
- MS-54 - cmake: Change Thrift third party URL to github.com
- MS-69 - prometheus: add all proposed metrics

## Task

- MS-1 - Add CHANGELOG.md
- MS-4 - Refactor the vecwise_engine code structure
- MS-62 - Search range to all if no date specified<|MERGE_RESOLUTION|>--- conflicted
+++ resolved
@@ -29,11 +29,8 @@
 - \#226 - Experimental shards middleware for Milvus
 - \#227 - Support new index types SPTAG-KDT and SPTAG-BKT
 - \#346 - Support build index with multiple gpu
-<<<<<<< HEAD
 - \#420 - Update shards merge part to match v0.5.3
-=======
 - \#488 - Add log in scheduler/optimizer
->>>>>>> 7595c0b3
 
 ## Improvement
 - \#255 - Add ivfsq8 test report detailed version
