--- conflicted
+++ resolved
@@ -2,10 +2,10 @@
 
 Please mark all change in change log and use the issue from GitHub
 
-<<<<<<< HEAD
-# Milvus 0.8.0 (TBD)
-
-## Bug
+# Milvus 0.7.1 (TBD)
+
+## Bug
+-   \#1635 Vectors can be returned by searching after vectors deleted if `cache_insert_data` set true
 
 ## Feature
 
@@ -17,12 +17,6 @@
 
 ## Task
 
-=======
-# Milvus 0.7.1 (TBD)
-
-## Bug
--   \#1635 Vectors can be returned by searching after vectors deleted if `cache_insert_data` set true
->>>>>>> cedfc84d
 
 # Milvus 0.7.0 (2020-03-11)
 
